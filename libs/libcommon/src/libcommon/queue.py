--- conflicted
+++ resolved
@@ -734,10 +734,7 @@
                 "revision": pd.Series([job["revision"] for job in jobs], dtype="str"),
                 "config": pd.Series([job["config"] for job in jobs], dtype="str"),
                 "split": pd.Series([job["split"] for job in jobs], dtype="str"),
-<<<<<<< HEAD
                 "partition": pd.Series([job["partition"] for job in jobs], dtype="str"),
-                "priority": pd.Series([job["priority"] for job in jobs], dtype="category"),
-=======
                 "priority": pd.Categorical(
                     [job["priority"] for job in jobs],
                     ordered=True,
@@ -755,7 +752,6 @@
                     ],
                 ),
                 "created_at": pd.Series([job["created_at"] for job in jobs], dtype="datetime64[ns]"),
->>>>>>> 24e8344b
             }
         )
         # ^ does not seem optimal at all, but I get the types right
